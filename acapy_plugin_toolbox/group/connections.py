--- conflicted
+++ resolved
@@ -3,26 +3,13 @@
 from aries_cloudagent.config.injection_context import InjectionContext
 from aries_cloudagent.core.protocol_registry import ProtocolRegistry
 
-<<<<<<< HEAD
-from ..connections import MESSAGE_TYPES as CONNECTION_MESSAGES
-from ..static_connections import MESSAGE_TYPES as STATIC_CONN_MESSAGES
-from ..invitations import MESSAGE_TYPES as INVITATION_MESSAGES
-=======
 from ..connections import setup as connection_setup
 from ..static_connections import setup as static_conn_setup
-
->>>>>>> d1f644a5
+from ..invitations import setup as invitations_setup
 
 async def setup(context: InjectionContext):
     """Setup Toolbox Plugin."""
     protocol_registry = await context.inject(ProtocolRegistry)
-<<<<<<< HEAD
-    protocol_registry.register_message_types(
-        CONNECTION_MESSAGES,
-        STATIC_CONN_MESSAGES,
-        INVITATION_MESSAGES,
-    )
-=======
     await connection_setup(context, protocol_registry)
     await static_conn_setup(context, protocol_registry)
->>>>>>> d1f644a5
+    await invitations_setup(context, protocol_registry)